<!DOCTYPE html>
<html lang="en">
  <head>
    <title>Bike</title>
    <meta charset="UTF-8" />
    <meta name="viewport" content="width=device-width,initial-scale=1" />
    <link rel="stylesheet" href="rene/index.css" />
    <script src="https://cdnjs.cloudflare.com/ajax/libs/pdf.js/3.11.174/pdf.min.js"></script>
    <script>
      // Configure PDF.js worker
      if (typeof pdfjsLib !== "undefined") {
        pdfjsLib.GlobalWorkerOptions.workerSrc =
          "https://cdnjs.cloudflare.com/ajax/libs/pdf.js/3.11.174/pdf.worker.min.js";
      }
    </script>
  </head>

  <body
    class="view align-center justify-center"
    style="
      background-size: cover;
      background-position: center center;
      background-repeat: no-repeat;
      background-attachment: fixed;
    "
  >
    <script src="https://cdn.jsdelivr.net/npm/@supabase/supabase-js@2"></script>
    <script src="https://cdn.jsdelivr.net/npm/marked/marked.min.js"></script>

    <!-- Yjs and y-webrtc for real-time collaboration -->
    <script type="module">
      import * as Y from "https://cdn.skypack.dev/yjs@13.6.8";
      import { WebrtcProvider } from "https://cdn.skypack.dev/y-webrtc@10.2.5";

      window.Y = Y;
      window.WebrtcProvider = WebrtcProvider;

      console.log("✅ Yjs loaded:", Y.VERSION);
      console.log("✅ WebrtcProvider loaded");
    </script>

<<<<<<< HEAD
    <script src="config.js"></script>
    <script src="memory.js"></script>
    <script src="sync.js"></script>
    <script src="actions.js"></script>
    <script src="context/context.js"></script>
    <script src="context/context-highlight.js"></script>
    <script src="user.js"></script>
    <script src="artifacts.js"></script>
    <script src="input.js"></script>
    <script src="process/process.js"></script>
    <script src="process/process-image.js"></script>
    <script src="process/process-content.js"></script>
    <script src="orchestrate.js"></script>
    <script src="messages.js"></script>
    <script src="views/view-artifact.js"></script>
    <script src="views/view-artifacts.js"></script>
    <script src="views/view-calendar.js"></script>
    <script src="views/view-memory.js"></script>
    <script src="views/view-services.js"></script>
    <script src="views/view-chat.js"></script>
    <script src="views/views.js"></script>
    <script src="theme.js"></script>
    <script src="collaboration.js"></script>
=======
  <script src="https://cdn.jsdelivr.net/npm/@supabase/supabase-js@2"></script>
  <script src="https://cdn.jsdelivr.net/npm/marked/marked.min.js"></script>
  <script src="config.js"></script>
  <script src="memory.js"></script>
  <script src="sync.js"></script>
  <script src="actions/actions.js"></script>
  <script src="actions/actions-messages.js"></script>
  <script src="actions/actions-artifacts.js"></script>
  <script src="actions/actions-views.js"></script>
  <script src="actions/actions-user.js"></script>
  <script src="actions/actions-memory.js"></script>
  <script src="context/context.js"></script>
  <script src="context/context-highlight.js"></script>
  <script src="user.js"></script>
  <script src="artifacts.js"></script>
  <script src="input.js"></script>
  <script src="system.js"></script>
  <script src="process/process.js"></script>
  <script src="process/process-image.js"></script>
  <script src="process/process-content.js"></script>
  <script src="orchestrate.js"></script>
  <script src="messages.js"></script>
  <script src="views/view-artifact.js"></script>
  <script src="views/view-artifacts.js"></script>
  <script src="views/view-calendar.js"></script>
  <script src="views/view-memory.js"></script>
  <script src="views/view-services.js"></script>
  <script src="views/view-chat.js"></script>
  <script src="views/view-actions.js"></script>
  <script src="views/view-system.js"></script>
  <script src="views/views.js"></script>
  <script src="theme.js"></script>
  <script>
    // Simple, distributed initialization
    document.addEventListener('DOMContentLoaded', async function () {
      // Initialize authentication FIRST to determine user state
      const session = await user.initAuth();
      
      // Initialize context with knowledge of auth state (loads data appropriately)
      await context.init(session);
>>>>>>> 96cf7913

    <script>
      // Set up collaboration protection EARLY (before auth runs)
      window.isCollaborationProtected = function () {
        const isActive =
          localStorage.getItem("collaborationActive") === "true" ||
          localStorage.getItem("COLLABORATION_ACTIVE") === "true";
        const timestamp = localStorage.getItem("COLLABORATION_DATA_TIMESTAMP");
        const isRecent =
          !timestamp || Date.now() - parseInt(timestamp) < 24 * 60 * 60 * 1000;

        console.log(
          "[COLLAB] 🛡️ Early protection check - Active:",
          isActive,
          "Recent:",
          isRecent
        );
        return isActive && isRecent;
      };

      // Simple, distributed initialization
      document.addEventListener("DOMContentLoaded", async function () {
        // Initialize collaboration module FIRST to ensure protection is active
        if (window.collaboration) {
          await window.collaboration.init();
        }

        // Initialize authentication SECOND to respect collaboration protection
        const session = await user.initAuth();

        // Initialize context with knowledge of auth state (loads data appropriately)
        await context.init(session);

        // Handle UI based on auth state
        await user.updateAuthState(session);

        // Initialize modules (they handle their own click handlers and UI)
        artifacts.init();
        views.init();

        // Note: collaboration.init() already called at the top
      });

      // Listen for URL hash changes to auto-join collaboration
      window.addEventListener("hashchange", async function () {
        console.log("[COLLAB] URL hash changed, checking for collaboration ID");
        if (window.collaboration) {
          await window.collaboration.checkForAutoJoin();
        }
      });
    </script>
  </body>
</html>
);<|MERGE_RESOLUTION|>--- conflicted
+++ resolved
@@ -15,55 +15,11 @@
     </script>
   </head>
 
-  <body
-    class="view align-center justify-center"
-    style="
-      background-size: cover;
-      background-position: center center;
-      background-repeat: no-repeat;
-      background-attachment: fixed;
-    "
-  >
-    <script src="https://cdn.jsdelivr.net/npm/@supabase/supabase-js@2"></script>
-    <script src="https://cdn.jsdelivr.net/npm/marked/marked.min.js"></script>
+<body class="view align-center justify-center"
+  style="background-size: cover; background-position: center center; background-repeat: no-repeat; background-attachment: fixed;">
 
-    <!-- Yjs and y-webrtc for real-time collaboration -->
-    <script type="module">
-      import * as Y from "https://cdn.skypack.dev/yjs@13.6.8";
-      import { WebrtcProvider } from "https://cdn.skypack.dev/y-webrtc@10.2.5";
 
-      window.Y = Y;
-      window.WebrtcProvider = WebrtcProvider;
 
-      console.log("✅ Yjs loaded:", Y.VERSION);
-      console.log("✅ WebrtcProvider loaded");
-    </script>
-
-<<<<<<< HEAD
-    <script src="config.js"></script>
-    <script src="memory.js"></script>
-    <script src="sync.js"></script>
-    <script src="actions.js"></script>
-    <script src="context/context.js"></script>
-    <script src="context/context-highlight.js"></script>
-    <script src="user.js"></script>
-    <script src="artifacts.js"></script>
-    <script src="input.js"></script>
-    <script src="process/process.js"></script>
-    <script src="process/process-image.js"></script>
-    <script src="process/process-content.js"></script>
-    <script src="orchestrate.js"></script>
-    <script src="messages.js"></script>
-    <script src="views/view-artifact.js"></script>
-    <script src="views/view-artifacts.js"></script>
-    <script src="views/view-calendar.js"></script>
-    <script src="views/view-memory.js"></script>
-    <script src="views/view-services.js"></script>
-    <script src="views/view-chat.js"></script>
-    <script src="views/views.js"></script>
-    <script src="theme.js"></script>
-    <script src="collaboration.js"></script>
-=======
   <script src="https://cdn.jsdelivr.net/npm/@supabase/supabase-js@2"></script>
   <script src="https://cdn.jsdelivr.net/npm/marked/marked.min.js"></script>
   <script src="config.js"></script>
@@ -104,39 +60,6 @@
       
       // Initialize context with knowledge of auth state (loads data appropriately)
       await context.init(session);
->>>>>>> 96cf7913
-
-    <script>
-      // Set up collaboration protection EARLY (before auth runs)
-      window.isCollaborationProtected = function () {
-        const isActive =
-          localStorage.getItem("collaborationActive") === "true" ||
-          localStorage.getItem("COLLABORATION_ACTIVE") === "true";
-        const timestamp = localStorage.getItem("COLLABORATION_DATA_TIMESTAMP");
-        const isRecent =
-          !timestamp || Date.now() - parseInt(timestamp) < 24 * 60 * 60 * 1000;
-
-        console.log(
-          "[COLLAB] 🛡️ Early protection check - Active:",
-          isActive,
-          "Recent:",
-          isRecent
-        );
-        return isActive && isRecent;
-      };
-
-      // Simple, distributed initialization
-      document.addEventListener("DOMContentLoaded", async function () {
-        // Initialize collaboration module FIRST to ensure protection is active
-        if (window.collaboration) {
-          await window.collaboration.init();
-        }
-
-        // Initialize authentication SECOND to respect collaboration protection
-        const session = await user.initAuth();
-
-        // Initialize context with knowledge of auth state (loads data appropriately)
-        await context.init(session);
 
         // Handle UI based on auth state
         await user.updateAuthState(session);
