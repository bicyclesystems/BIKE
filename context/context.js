// =================== Core Context Management Module ===================
// This module handles core state management, chat operations, and view management

// =================== State Structure & Initialization ===================

const INITIAL_CONTEXT_STATE = {
  chats: [],
  messagesByChat: {},
  artifacts: [],
  activeChatId: null,
  messages: [],
  activeMessageIndex: -1,
  messagesContainer: null,
  viewElement: null,
  activeView: null, // { type: 'artifact', data: { artifactId: 'xxx' } } or { type: 'calendar', data: {} }
  activeVersionIdxByArtifact: {},
  showAllMessages: false,
};

// Global Context State
const AppState = { ...INITIAL_CONTEXT_STATE };
let userSession = null;

// =================== Core State Management ===================

function setState(partial) {
  Object.assign(AppState, partial);
}

function resetAppStateForChat() {
  setState({
    activeVersionIdxByArtifact: {},
    messages: [],
    activeMessageIndex: -1,
    activeView: null,
  });
}

// =================== Helper & Utility Functions ===================

function getViewTypes() {
  // Simple wrapper around views registry
  if (window.views?.getAllViews) {
    return window.views.getAllViews().map((view) => ({
      id: view.id,
      title: view.name,
      type: view.type,
    }));
  }
  // Return empty array if views not loaded yet
  return [];
}

function clearUI() {
  if (!AppState.messagesContainer) AppState.messagesContainer = document.getElementById('messages');
  if (!AppState.viewElement) AppState.viewElement = document.getElementById('view');
  if (AppState.messagesContainer) AppState.messagesContainer.innerHTML = '';
  if (AppState.viewElement) AppState.viewElement.innerHTML = '';
  // Clear input through input module
  if (window.inputModule) {
    window.inputModule.clear();
  }
}

// =================== Chat & Conversation Management ===================

function setActiveChat(id) {
  setState({ activeChatId: id });
  window.memory?.saveActiveChatId(id);
}

function getActiveMessages() {
  return AppState.messagesByChat[AppState.activeChatId] || [];
}

function setActiveMessages(messages) {
  setState({ messagesByChat: { ...AppState.messagesByChat, [AppState.activeChatId]: messages } });
  window.memory?.saveAll();
}

<<<<<<< HEAD
function createNewChat(timestamp = null, title = null) {
  resetAppStateForChat();
  const id = Date.now().toString();
  const chatTitle = title && typeof title === 'string' && title.trim() ? title.trim() : 'New Chat';
  const chatTimestamp = timestamp ? new Date(timestamp).toISOString() : new Date().toISOString();
  const chat = { id, title: chatTitle, timestamp: chatTimestamp };
  setState({
    chats: [...AppState.chats, chat],
    messagesByChat: { ...AppState.messagesByChat, [id]: [] },
  });
  window.memory?.saveAll();
  switchChat(id);
  return id; // Return the chat ID for convenience
}

function switchChat(id) {
  if (AppState.activeChatId) {
    window.memory?.saveActiveView(AppState.activeView || null);
  }
  resetAppStateForChat();
  setActiveChat(id);

  const restoredView = window.memory?.loadActiveView();
  if (restoredView) {
    // Validate the restored view
    if (restoredView.type === 'artifact' && restoredView.data.artifactId) {
      const artifact = AppState.artifacts.find(
        (a) => a.id === restoredView.data.artifactId && a.chatId === id
      );
      if (artifact) {
        setState({ activeView: restoredView });
      } else {
        setState({ activeView: null });
      }
    } else if (restoredView.type !== 'artifact') {
      // System views (calendar, etc.) are always valid
      setState({ activeView: restoredView });
    } else {
      setState({ activeView: null });
    }
  } else {
    setState({ activeView: null });
  }
  clearUI();
  loadChat();
  // Note: artifacts are loaded through memory module, not a separate loadArtifacts call

  const messages = AppState.messagesByChat[id] || [];
  if (messages.length === 0) {
    // Show input for new chats
    if (window.inputModule) {
      window.inputModule.show();
    }
  }

  // Render the current view (welcome if activeView is null)
  if (window.views?.renderCurrentView) {
    window.views.renderCurrentView();
  }
}

function renameChat(chatId, newTitle) {
  console.log(`[CONTEXT] Attempting to rename chat: ${chatId} to "${newTitle}"`);

  // Validate inputs
  if (!chatId || !newTitle || typeof newTitle !== 'string') {
    console.error('[CONTEXT] Invalid parameters for chat rename');
    return false;
  }

  const trimmedTitle = newTitle.trim();
  if (trimmedTitle.length === 0) {
    console.error('[CONTEXT] Chat title cannot be empty');
    return false;
  }

  // Find the chat
  const chatIndex = AppState.chats.findIndex((c) => c.id === chatId);
  if (chatIndex === -1) {
    console.error(`[CONTEXT] Chat ${chatId} not found`);
    return false;
  }

  try {
    const oldTitle = AppState.chats[chatIndex].title;
    console.log(`[CONTEXT] Renaming chat "${oldTitle}" to "${trimmedTitle}"`);

    // Update the chat in the chats array
    const updatedChats = [...AppState.chats];
    updatedChats[chatIndex] = {
      ...updatedChats[chatIndex],
      title: trimmedTitle,
    };

    // Update state
    setState({ chats: updatedChats });

    // Persist changes
    window.memory?.saveAll();

    // Notify sync system about the change
    if (window.memory?.events) {
      window.memory.events.dispatchEvent(
        new CustomEvent('dataChanged', {
          detail: {
            type: 'chatRenamed',
            data: {
              chatId,
              oldTitle,
              newTitle: trimmedTitle,
            },
          },
        })
      );
    }

    // If views are available, re-render current view to reflect the change
    if (window.views?.renderCurrentView) {
      window.views.renderCurrentView();
    }

    console.log(`[CONTEXT] Successfully renamed chat from "${oldTitle}" to "${trimmedTitle}"`);
    return true;
  } catch (error) {
    console.error('[CONTEXT] Error renaming chat:', error);
    return false;
  }
}

function deleteChat(chatIdToDelete) {
  console.log(`[CONTEXT] Attempting to delete chat: ${chatIdToDelete}`);

  // Validate chat exists
  const chatIndex = AppState.chats.findIndex((c) => c.id === chatIdToDelete);
  if (chatIndex === -1) {
    console.error(`[CONTEXT] Chat ${chatIdToDelete} not found`);
    return false;
  }
=======



>>>>>>> 1317f7f2



<<<<<<< HEAD
    // 1. Remove chat from chats array
    const updatedChats = AppState.chats.filter((c) => c.id !== chatIdToDelete);

    // 2. Remove all messages for this chat
    const updatedMessagesByChat = { ...AppState.messagesByChat };
    delete updatedMessagesByChat[chatIdToDelete];

    // 3. Remove all artifacts for this chat
    const updatedArtifacts = AppState.artifacts.filter((a) => a.chatId !== chatIdToDelete);
    const deletedArtifactCount = AppState.artifacts.length - updatedArtifacts.length;

    // 4. Clear action history for this chat
    if (window.actions?.clearActionHistory) {
      window.actions.clearActionHistory(chatIdToDelete);
    }

    // 5. Update state
    setState({
      chats: updatedChats,
      messagesByChat: updatedMessagesByChat,
      artifacts: updatedArtifacts,
    });

    // 6. Handle active chat switching
    let newActiveChatId = null;
    if (AppState.activeChatId === chatIdToDelete) {
      // Switch to the most recent chat or create a new one
      if (updatedChats.length > 0) {
        // Find the most recent chat by timestamp
        const sortedChats = updatedChats.sort(
          (a, b) => new Date(b.timestamp) - new Date(a.timestamp)
        );
        newActiveChatId = sortedChats[0].id;
        console.log(`[CONTEXT] Switching to most recent chat: ${newActiveChatId}`);
      } else {
        // This shouldn't happen due to our check above, but handle gracefully
        console.log('[CONTEXT] No chats remaining, creating new chat');
        createNewChat();
        return true; // createNewChat handles persistence
      }
    }

    // 7. Persist changes
    window.memory?.saveAll();

    // 8. Switch to new active chat if needed
    if (newActiveChatId) {
      switchChat(newActiveChatId);
    } else {
      // If no chat to switch to, make sure view is updated
      setState({ activeView: null });
      if (window.views?.renderCurrentView) {
        window.views.renderCurrentView();
      }
    }

    // 9. Notify sync system about deletion
    if (window.memory?.events) {
      window.memory.events.dispatchEvent(
        new CustomEvent('dataChanged', {
          detail: {
            type: 'chatDeleted',
            data: {
              chatId: chatIdToDelete,
              title: deletedChat.title,
              deletedArtifactCount,
            },
          },
        })
      );
    }

    console.log(
      `[CONTEXT] Successfully deleted chat "${deletedChat.title}" and ${deletedArtifactCount} artifacts`
    );
    return true;
  } catch (error) {
    console.error('[CONTEXT] Error deleting chat:', error);
    return false;
  }
}
=======


>>>>>>> 1317f7f2

function loadChat() {
  const messages = getActiveMessages();
  setState({
    messages: messages,
    activeMessageIndex: messages.length - 1,
  });
  if (window.messages && window.messages.updateMessagesDisplay) {
    window.messages.updateMessagesDisplay();
  }
}

// =================== View Management ===================

function setActiveView(viewType, data = {}, options = {}) {
  const { withTransition = true } = options;
  
  // Handle null viewType by setting activeView to null (shows chat or empty state)
  if (viewType === null || viewType === undefined) {
    if (AppState.activeView === null) return; // Already null, no change needed
    setState({ activeView: null });
    window.memory?.saveActiveView(null);
    if (window.views?.renderCurrentView) {
      window.views.renderCurrentView(withTransition);
    }
    return;
  }

  const newView = { type: viewType, data };

  // Simple comparison for view objects
  if (
    AppState.activeView &&
    AppState.activeView.type === newView.type &&
    JSON.stringify(AppState.activeView.data) === JSON.stringify(newView.data)
  ) {
    return;
  }

  setState({ activeView: newView });
  window.memory?.saveActiveView(newView);

  // Handle version tracking for artifact views
  if (viewType === 'artifact' && data.artifactId) {
    const artifactId = data.artifactId;
    if (!(artifactId in AppState.activeVersionIdxByArtifact)) {
      const artifact = getArtifact(artifactId);
      if (artifact)
        setState({
          activeVersionIdxByArtifact: {
            ...AppState.activeVersionIdxByArtifact,
            [artifactId]: artifact.versions.length - 1,
          },
        });
    }
  }
<<<<<<< HEAD

  // Render the view
=======
  
  // Render the view with transition option
>>>>>>> 1317f7f2
  if (window.views?.renderCurrentView) {
    window.views.renderCurrentView(withTransition);
  }
}

function setActiveArtifactId(id) {
  // Check if this is a link artifact
  const artifact = getArtifact(id);

  if (artifact && artifact.type === 'link') {
    // For link artifacts, open in new tab instead of setting as active view
    const latestVersion = artifact.versions[artifact.versions.length - 1];
    if (latestVersion && latestVersion.content) {
      const url = latestVersion.content.trim();
      window.open(url, '_blank', 'noopener,noreferrer');
    }
    return;
  }

  // For all other artifact types, set as active view
  setActiveView('artifact', { artifactId: id });
}

// =================== User Preferences Management ===================
// User preferences now live in memory module as single source of truth

function getUserPreferences() {
  return window.memory?.getUserPreferences() || {};
}

function setUserPreferences(preferences) {
  // Delegate entirely to memory module for persistence and state management
  if (window.memory?.setUserPreferences) {
    window.memory.setUserPreferences(preferences);
  }

  // Sync to Supabase database if available
  if (window.syncManager) {
    window.syncManager.syncUserPreferences(preferences);
  }
}

// =================== Persistence & Storage Layer ===================

function getArtifact(id) {
  return AppState.artifacts.find((a) => a.id === id);
}

// =================== AI Context Integration ===================

function getContext() {
  // Get all memory-related data through single endpoint
  const memoryData = window.memory?.getContextData() || {};

  // Get authentication status
  const session = window.user?.getActiveSession();
  const authStatus = {
    isLoggedIn: session ? true : false,
    currentUser: session?.user?.email || null,
  };

  // Return curated context including memory data and current state
  return {
    // Authentication status - critical for AI decisions
    authStatus,

    // Memory-managed data
    userPreferences: memoryData.userPreferences || {},
    chats: memoryData.chats || [],
    artifacts: (memoryData.artifacts || []).filter((a) => a.chatId === AppState.activeChatId),

    // Current state from context
    activeView: AppState.activeView,
    availableViews: getViewTypes(),
    availableActions: window.actions?.buildActionContext() || {},
    activeChatId: AppState.activeChatId,
    messages: AppState.messages,
    activeVersionIdxByArtifact: AppState.activeVersionIdxByArtifact,
  };
}

// =================== Application Initialization ===================

async function init(session = null) {
  // Initialize memory (including IndexedDB)
  if (window.memory && window.memory.initMemory) {
    await window.memory.initMemory();
  }

  const isAuthenticated = !!session;

  if (isAuthenticated) {
    // AUTHENTICATED: Load existing data normally
    console.log('[CONTEXT] Initializing for authenticated user');
    window.memory?.loadAll();

    // Set up initial active chat from existing data
    const initialChatId =
      window.memory?.loadActiveChatId() || (AppState.chats[0] && AppState.chats[0].id);
    setState({ activeChatId: initialChatId });

    // Create new chat if none exist
    if (!AppState.activeChatId && AppState.chats.length === 0) {
      window.actions?.executeAction('chat.create', {});
    } else if (!AppState.activeChatId) {
      setState({ activeChatId: AppState.chats[0].id });
    }

    // Restore active view for current chat
    if (AppState.activeChatId) {
      const restoredView = window.memory?.loadActiveView();
      if (restoredView) {
        // Validate the restored view
        if (restoredView.type === 'artifact' && restoredView.data.artifactId) {
          const artifact = AppState.artifacts.find(
            (a) => a.id === restoredView.data.artifactId && a.chatId === AppState.activeChatId
          );
          if (artifact) {
            setState({ activeView: restoredView });
          } else {
            setState({ activeView: null });
          }
        } else if (restoredView.type !== 'artifact') {
          // System views (calendar, etc.) are always valid
          setState({ activeView: restoredView });
        } else {
          setState({ activeView: null });
        }
      } else {
        setState({ activeView: null });
      }
    }
  } else {
    // GUEST: Start fresh with empty state
    console.log('[CONTEXT] Initializing fresh session for guest user');

    // Initialize with empty state (no data loading)
    setState({
      chats: [],
      messagesByChat: {},
      artifacts: [],
      activeChatId: null,
      messages: [],
      activeMessageIndex: -1,
      messagesContainer: null,
      viewElement: null,
      activeView: null,
      activeVersionIdxByArtifact: {},
      showAllMessages: false,
      userPreferences: {},
    });

    // Create a new chat for the fresh guest session
    window.actions?.executeAction('chat.create', {});
  }
}

// =================== Module Exports & Global Interface ===================

window.context = {
  // Core lifecycle
  init,
  setState,
  getContext,

  // Chat management
  setActiveChat,
  loadChat,
  setActiveMessages,
  getActiveChatId: () => AppState.activeChatId,
  getChats: () => AppState.chats,
  getMessages: () => AppState.messages,
  getMessagesByChat: () => AppState.messagesByChat,

  // View management
  setActiveView,
  setActiveArtifactId,
  getActiveView: () => AppState.activeView,
  getViewTypes,
  clearUI,

  // Artifact management
  getArtifact,
  findCurrentChatArtifact: (artifactId) =>
    AppState.artifacts.find((a) => a.id === artifactId && a.chatId === AppState.activeChatId),
  getArtifacts: () => AppState.artifacts,
  getCurrentChatArtifacts: () =>
    AppState.artifacts.filter((a) => a.chatId === AppState.activeChatId),
  getActiveVersionIndex: (artifactId) => AppState.activeVersionIdxByArtifact[artifactId],
  setActiveVersionIndex: (artifactId, index) =>
    setState({
      activeVersionIdxByArtifact: { ...AppState.activeVersionIdxByArtifact, [artifactId]: index },
    }),

  // User preferences
  getUserPreferences,
  setUserPreferences,

  // Message navigation
  getActiveMessageIndex: () => AppState.activeMessageIndex,
  setActiveMessageIndex: (index) => setState({ activeMessageIndex: index }),
  getShowAllMessages: () => AppState.showAllMessages,
  setShowAllMessages: (show) => setState({ showAllMessages: show }),

  // UI elements (these may be needed by other modules)
  getMessagesContainer: () => AppState.messagesContainer,
  setMessagesContainer: (container) => setState({ messagesContainer: container }),
  getViewElement: () => AppState.viewElement,
  setViewElement: (element) => setState({ viewElement: element }),
};

// AppState is now properly encapsulated - all external access goes through window.context interface<|MERGE_RESOLUTION|>--- conflicted
+++ resolved
@@ -78,7 +78,6 @@
   window.memory?.saveAll();
 }
 
-<<<<<<< HEAD
 function createNewChat(timestamp = null, title = null) {
   resetAppStateForChat();
   const id = Date.now().toString();
@@ -217,15 +216,17 @@
     console.error(`[CONTEXT] Chat ${chatIdToDelete} not found`);
     return false;
   }
-=======
-
-
-
->>>>>>> 1317f7f2
-
-
-
-<<<<<<< HEAD
+
+  // Prevent deleting the last chat
+  if (AppState.chats.length <= 1) {
+    console.error('[CONTEXT] Cannot delete the last remaining chat');
+    return false;
+  }
+
+  try {
+    const deletedChat = AppState.chats[chatIndex];
+    console.log(`[CONTEXT] Deleting chat "${deletedChat.title}" (${chatIdToDelete})`);
+
     // 1. Remove chat from chats array
     const updatedChats = AppState.chats.filter((c) => c.id !== chatIdToDelete);
 
@@ -307,10 +308,6 @@
     return false;
   }
 }
-=======
-
-
->>>>>>> 1317f7f2
 
 function loadChat() {
   const messages = getActiveMessages();
@@ -327,7 +324,7 @@
 
 function setActiveView(viewType, data = {}, options = {}) {
   const { withTransition = true } = options;
-  
+
   // Handle null viewType by setting activeView to null (shows chat or empty state)
   if (viewType === null || viewType === undefined) {
     if (AppState.activeView === null) return; // Already null, no change needed
@@ -367,13 +364,8 @@
         });
     }
   }
-<<<<<<< HEAD
 
   // Render the view
-=======
-  
-  // Render the view with transition option
->>>>>>> 1317f7f2
   if (window.views?.renderCurrentView) {
     window.views.renderCurrentView(withTransition);
   }
