// =================== Supabase Sync System ===================
// Handles real-time sync between Supabase and local storage with offline support

class SupabaseSync {
  constructor() {
    this.isOnline = navigator.onLine;
    this.isInitialized = false;
    this.isOfflineOnly = false;
    this.supabase = null;
    this.userId = null;
    this.sessionId = null;
    this.syncQueue = [];
    this.realtimeSubscriptions = [];
    this.isProcessingQueue = false;
    this.lastSyncTime = null;
    this.retryAttempts = 0;
    this.maxRetries = 3;
    this.retryDelay = 1000;

    // Set up event listeners for online/offline
    window.addEventListener("online", () => this.handleOnline());
    window.addEventListener("offline", () => this.handleOffline());

    // Set up memory event listeners asynchronously
    this.setupMemoryEventListeners().catch((error) => {
      console.warn("[SYNC] Failed to setup memory event listeners:", error);
    });
  }

  // =================== Memory Event Listeners ===================
  async setupMemoryEventListeners() {
    // Wait for memory module to be available using efficient async approach
    const waitForMemory = () => {
      return new Promise((resolve) => {
        if (window.memory?.events) {
          resolve();
        } else {
          // Use a much shorter interval for responsiveness, but don't block
          const checkInterval = setInterval(() => {
            if (window.memory?.events) {
              clearInterval(checkInterval);
              resolve();
            }
          }, 10); // Much shorter interval for better responsiveness
        }
      });
    };

    await waitForMemory();
    window.memory.events.addEventListener("dataChanged", this.handleDataChange);
    console.log("[SYNC] Memory event listeners established");
  }

  handleDataChange(event) {
    const { type, data } = event.detail;

    if (!this.isOnline || !this.isInitialized) return;

    switch (type) {
      case "chat":
        this.uploadChat(data);
        break;
      case "message":
        this.uploadMessage(data.chatId, data.message);
        break;
      case "artifact":
        this.uploadArtifact(data);
        break;
      case "userPreferences":
        this.syncUserPreferences(data);
        break;
      case "all":
        // Handle bulk sync if needed
        this.performPartialSync(data);
        break;
    }
  }

  async performPartialSync(data) {
    // Only sync the most recent items to avoid overwhelming the server
    if (data.chats?.length) {
      const recentChats = data.chats.slice(0, 5); // Last 5 chats
      for (const chat of recentChats) {
        await this.uploadChat(chat);
      }
    }

    if (data.artifacts?.length) {
      const recentArtifacts = data.artifacts.slice(0, 10); // Last 10 artifacts
      for (const artifact of recentArtifacts) {
        await this.uploadArtifact(artifact);
      }
    }
  }

  // =================== Initialization ===================
  async init() {
    try {
      // Create sync event listeners for memory system
      if (window.memory && typeof window.memory.on === "function") {
        window.memory.on("dataChanged", (data) => this.handleDataChange(data));
        window.memory.on("artifactChanged", (artifact) =>
          this.handleArtifactChange(artifact)
        );
      }

      // If no Supabase config, run offline mode only
      if (!window.SUPABASE_CONFIG) {
        this.isOfflineOnly = true;
        this.userId =
          localStorage.getItem("bike_offline_user_id") ||
          "offline_" + Date.now();
        localStorage.setItem("bike_offline_user_id", this.userId);
        this.isInitialized = true;
        return;
      }

      try {
        // Don't create Supabase client here - let auth system provide it
        // This ensures we use the same authenticated session
        this.isInitialized = true;
        console.log("[SYNC] Basic initialization completed, waiting for auth");
      } catch (error) {
        this.isOfflineOnly = true;
        this.sessionId = "fallback_" + Date.now();
        this.userId =
          localStorage.getItem("bike_fallback_user_id") || this.sessionId;
        localStorage.setItem("bike_fallback_user_id", this.userId);
        this.isInitialized = true;
      }
    } catch (error) {
      console.error("[SYNC] Initialization failed:", error);
      this.isOfflineOnly = true;
      this.sessionId = "emergency_" + Date.now();
      this.userId =
        localStorage.getItem("bike_emergency_user_id") || this.sessionId;
      localStorage.setItem("bike_emergency_user_id", this.userId);
      this.isInitialized = true;
    }
  }

  // =================== Authentication Integration ===================
  async initializeWithAuth(supabaseClient, session) {
    try {
      console.log("[SYNC] Initializing with authenticated session");

      this.supabase = supabaseClient;
      this.sessionId = session.access_token;

      // Get user ID from session
      if (session.user) {
        this.userId = session.user.id;
        localStorage.setItem("userId", this.userId);
        window.userId = this.userId;
        console.log("[SYNC] User ID set from session:", this.userId);
      }

      // Initialize user in database
      await this.initializeUser();

      // Perform initial sync
      if (this.isOnline) {
        await this.performInitialSync();
      }

      // Set up real-time subscriptions
      await this.setupRealtime();

      console.log("[SYNC] Full sync initialization completed");
      return true;
    } catch (error) {
      console.error("[SYNC] Auth initialization failed:", error);
      return false;
    }
  }

  // =================== User Management ===================

  async initializeUser() {
    if (!this.supabase || !this.isOnline) {
      // If offline, try to load userId from localStorage
      this.userId = localStorage.getItem("userId");
      if (this.userId) {
        console.log(
          "[SYNC] User loaded from localStorage (offline):",
          this.userId
        );
      }
      return;
    }

    try {
      // Use the user ID from authentication (already set in initializeWithAuth)
      if (!this.userId) {
        console.error("[SYNC] No user ID available");
        return;
      }

      // Check if user exists and get their preferences using the auth user ID
      const { data: existingUser } = await this.supabase
        .from("users")
        .select("id, preferences")
        .eq("id", this.userId)
        .single();

      if (existingUser) {
        // Sync user preferences from database using memory module
        if (existingUser.preferences && window.memory?.saveUserPreferences) {
          window.memory.saveUserPreferences(existingUser.preferences);
        }

        console.log("[SYNC] Existing user found:", this.userId);
      } else {
        // Create new user with the authenticated user ID
        const currentPrefs = window.memory?.getUserPreferences() || {};
        const { error } = await this.supabase.from("users").insert([
          {
            id: this.userId,
            preferences: currentPrefs,
          },
        ]);

        if (error && !error.message.includes("duplicate")) {
          throw error;
        }
        console.log("[SYNC] New user created:", this.userId);
      }

      // Store in global scope for easy access
      window.userId = this.userId;
    } catch (error) {
      console.error("[SYNC] User initialization failed:", error);
      // Try to load from localStorage as fallback
      this.userId = localStorage.getItem("userId");
      if (this.userId) {
        console.log("[SYNC] Fallback to localStorage user:", this.userId);
      }
    }
  }

  // =================== Real-time Setup ===================
  async setupRealtime() {
    if (!this.supabase || !this.userId) return;

    try {
      // Subscribe to chats
      const chatsSubscription = this.supabase
        .channel("chats_channel")
        .on(
          "postgres_changes",
          { event: "*", schema: "public", table: "chats" },
          (payload) => this.handleRealtimeChange("chats", payload)
        )
        .subscribe();

      // Subscribe to messages
      const messagesSubscription = this.supabase
        .channel("messages_channel")
        .on(
          "postgres_changes",
          { event: "*", schema: "public", table: "messages" },
          (payload) => this.handleRealtimeChange("messages", payload)
        )
        .subscribe();

      // Subscribe to artifacts
      const artifactsSubscription = this.supabase
        .channel("artifacts_channel")
        .on(
          "postgres_changes",
          { event: "*", schema: "public", table: "artifacts" },
          (payload) => this.handleRealtimeChange("artifacts", payload)
        )
        .subscribe();

      this.realtimeSubscriptions.set("chats", chatsSubscription);
      this.realtimeSubscriptions.set("messages", messagesSubscription);
      this.realtimeSubscriptions.set("artifacts", artifactsSubscription);

      console.log("[SYNC] Real-time subscriptions established");
    } catch (error) {
      console.error("[SYNC] Real-time setup failed:", error);
    }
  }

  handleRealtimeChange(table, payload) {
    console.log(`[SYNC] Real-time change in ${table}:`, payload);

    switch (payload.eventType) {
      case "INSERT":
        this.handleRealtimeInsert(table, payload.new);
        break;
      case "UPDATE":
        this.handleRealtimeUpdate(table, payload.new);
        break;
      case "DELETE":
        this.handleRealtimeDelete(table, payload.old);
        break;
    }
  }

  handleRealtimeInsert(table, record) {
    switch (table) {
      case "chats":
        this.mergeChat(record);
        break;
      case "messages":
        this.mergeMessage(record);
        break;
      case "artifacts":
        this.mergeArtifact(record);
        break;
    }
  }

  handleRealtimeUpdate(table, record) {
    // Same logic as insert for our use case
    this.handleRealtimeInsert(table, record);
  }

  handleRealtimeDelete(table, record) {
    switch (table) {
      case "chats":
        this.removeChatFromLocalState(record.id);
        break;
      case "messages":
        this.removeMessageFromLocalState(record.id);
        break;
      case "artifacts":
        this.removeArtifactFromLocalState(record.id);
        break;
    }
  }

  // =================== Data Merging ===================
  mergeChat(serverChat) {
    const chat = {
      id: serverChat.id,
      title: serverChat.title,
      description: serverChat.description || "",
      timestamp: serverChat.timestamp,
      endTime: serverChat.endTime,
    };

    // Use memory module to save the chat
    if (window.memory?.saveChat) {
      window.memory.saveChat(chat);
    } else {
      // Fallback to direct state update
      const localChats = [...(window.context?.getChats() || [])];
      const existingIndex = localChats.findIndex((c) => c.id === serverChat.id);

      if (existingIndex >= 0) {
        localChats[existingIndex] = chat;
      } else {
        localChats.push(chat);
      }

      window.context?.setState({ chats: localChats });
      if (window.memory?.saveAll) {
        window.memory.saveAll();
      }
    }
  }

  mergeMessage(serverMessage) {
    const message = {
      role: serverMessage.role,
      content: serverMessage.content,
      metadata: serverMessage.metadata || {},
    };

    const chatId = serverMessage.chat_id;

    // Use memory module to save the message
    if (window.memory?.saveMessage) {
      // Check if message already exists to prevent duplicates
      const existingMessages =
        window.context?.getMessagesByChat()[chatId] || [];
      const exists = existingMessages.some(
        (m) =>
          m.role === message.role &&
          m.content === message.content &&
          Math.abs(
            new Date(m.metadata.timestamp || 0) -
              new Date(serverMessage.created_at)
          ) < 1000
      );

      if (!exists) {
        window.memory.saveMessage(chatId, message);
      }
    }
  }

  mergeArtifact(serverArtifact) {
    const artifact = {
      id: serverArtifact.id,
      chatId: serverArtifact.chat_id,
      title: serverArtifact.title,
      type: serverArtifact.type,
      versions: serverArtifact.versions || [],
      updatedAt: serverArtifact.updated_at,
    };

    // Use memory module to save the artifact
    if (window.memory?.saveArtifact) {
      window.memory.saveArtifact(artifact);
    }
  }

  // =================== Local State Removal (for sync operations) ===================

  removeChatFromLocalState(chatId) {
    console.log(`[SYNC] Removing chat ${chatId} from local state only`);
    const localChats = (window.context?.getChats() || []).filter(
      (c) => c.id !== chatId
    );
    const messagesByChat = { ...window.context?.getMessagesByChat() };
    delete messagesByChat[chatId];

    window.context?.setState({ chats: localChats, messagesByChat });
    if (window.memory?.saveAll) {
      window.memory.saveAll();
    }
  }

  removeMessageFromLocalState(messageId) {
    // Since we don't store message IDs locally, we can't remove specific messages
    // This would require a more sophisticated local storage structure
    console.log(
      `[SYNC] Message deletion from local state not implemented (messageId: ${messageId})`
    );
  }

  removeArtifactFromLocalState(artifactId) {
    console.log(`[SYNC] Removing artifact ${artifactId} from local state only`);
    const localArtifacts = (window.context?.getArtifacts() || []).filter(
      (a) => a.id !== artifactId
    );
    window.context?.setState({ artifacts: localArtifacts });
    if (window.memory?.saveArtifacts) {
      window.memory.saveArtifacts();
    }
  }

  async deleteChatFromDatabase(chatId) {
    if (!this.isInitialized) {
      console.warn("[SYNC] Cannot delete chat from database - not initialized");
      return false;
    }

    try {
      console.log(`[SYNC] Deleting chat ${chatId} from database`);

      // Delete messages first (due to foreign key constraints)
      const { error: messagesError } = await this.supabase
        .from("messages")
        .delete()
        .eq("chat_id", chatId);

      if (messagesError) {
        console.error(
          "[SYNC] Failed to delete messages from database:",
          messagesError
        );
        throw messagesError;
      }

      // Delete artifacts for this chat
      const { error: artifactsError } = await this.supabase
        .from("artifacts")
        .delete()
        .eq("chat_id", chatId);

      if (artifactsError) {
        console.error(
          "[SYNC] Failed to delete artifacts from database:",
          artifactsError
        );
        throw artifactsError;
      }

      // Finally delete the chat itself
      const { error: chatError } = await this.supabase
        .from("chats")
        .delete()
        .eq("id", chatId);

      if (chatError) {
        console.error("[SYNC] Failed to delete chat from database:", chatError);
        throw chatError;
      }

      console.log(`[SYNC] Successfully deleted chat ${chatId} from database`);
      return true;
    } catch (error) {
      console.error("[SYNC] Error deleting chat from database:", error);
      return false;
    }
  }

  async deleteMessageFromDatabase(messageId) {
    if (!this.isInitialized) {
      console.warn(
        "[SYNC] Cannot delete message from database - not initialized"
      );
      return false;
    }

    try {
      console.log(`[SYNC] Deleting message ${messageId} from database`);

      const { error } = await this.supabase
        .from("messages")
        .delete()
        .eq("id", messageId);

      if (error) {
        console.error("[SYNC] Failed to delete message from database:", error);
        throw error;
      }

      console.log(
        `[SYNC] Successfully deleted message ${messageId} from database`
      );
      return true;
    } catch (error) {
      console.error("[SYNC] Error deleting message from database:", error);
      return false;
    }
  }

  async deleteArtifactFromDatabase(artifactId) {
    if (!this.isInitialized) {
      console.warn(
        "[SYNC] Cannot delete artifact from database - not initialized"
      );
      return false;
    }

    try {
      console.log(`[SYNC] Deleting artifact ${artifactId} from database`);

      const { error } = await this.supabase
        .from("artifacts")
        .delete()
        .eq("id", artifactId);

      if (error) {
        console.error("[SYNC] Failed to delete artifact from database:", error);
        throw error;
      }

      console.log(
        `[SYNC] Successfully deleted artifact ${artifactId} from database`
      );
      return true;
    } catch (error) {
      console.error("[SYNC] Error deleting artifact from database:", error);
      return false;
    }
  }

  // =================== Initial Sync ===================
  async performInitialSync() {
    if (!this.supabase || !this.userId) return;

    try {
      console.log("[SYNC] Starting initial sync...");

      // Sync chats
      await this.syncChats();

      // Sync messages
      await this.syncMessages();

      // Sync artifacts
      await this.syncArtifacts();

      // Process any queued operations
      await this.processQueue();

      this.lastSyncTimestamp = new Date().toISOString();
      console.log("[SYNC] Initial sync completed");
    } catch (error) {
      console.error("[SYNC] Initial sync failed:", error);
    }
  }

  async syncChats() {
    const { data: serverChats, error } = await this.supabase
      .from("chats")
      .select("*")
      .eq("user_id", this.userId)
      .order("timestamp", { ascending: false });

    if (error) throw error;

    // Merge server chats with local chats
    const localChats = [...(window.context?.getChats() || [])];
    const mergedChats = new Map();

    // Add local chats
    localChats.forEach((chat) => mergedChats.set(chat.id, chat));

    // Add/update with server chats
    serverChats.forEach((serverChat) => {
      mergedChats.set(serverChat.id, {
        id: serverChat.id,
        title: serverChat.title,
        description: serverChat.description || "",
        timestamp: serverChat.timestamp,
        endTime: serverChat.endTime,
      });
    });

    const finalChats = Array.from(mergedChats.values()).sort(
      (a, b) => new Date(b.timestamp) - new Date(a.timestamp)
    );

    window.context?.setState({ chats: finalChats });

    // Ensure there's an active chat set
    const currentActiveChatId = window.context?.getActiveChatId();
    if (!currentActiveChatId && finalChats.length > 0) {
      console.log(
        "[SYNC] Setting active chat to first available chat:",
        finalChats[0].id
      );
      window.context?.setActiveChat(finalChats[0].id);
    }

    // Upload any local-only chats to server
    const serverChatIds = new Set(serverChats.map((c) => c.id));
    const localOnlyChats = localChats.filter(
      (chat) => !serverChatIds.has(chat.id)
    );

    for (const chat of localOnlyChats) {
      await this.uploadChat(chat);
    }
  }

  async syncMessages() {
    const { data: serverMessages, error } = await this.supabase
      .from("messages")
      .select("*")
      .eq("user_id", this.userId)
      .order("created_at", { ascending: true });

    if (error) throw error;

    // Group by chat_id
    const serverMessagesByChat = {};
    serverMessages.forEach((msg) => {
      if (!serverMessagesByChat[msg.chat_id]) {
        serverMessagesByChat[msg.chat_id] = [];
      }
      serverMessagesByChat[msg.chat_id].push({
        role: msg.role,
        content: msg.content,
        metadata: msg.metadata || {},
      });
    });

    // Merge with local messages
    const localMessagesByChat = {
      ...(window.context?.getMessagesByChat() || {}),
    };
    const mergedMessagesByChat = {};

    // Get all chat IDs
    const allChatIds = new Set([
      ...Object.keys(localMessagesByChat),
      ...Object.keys(serverMessagesByChat),
    ]);

    for (const chatId of allChatIds) {
      const localMessages = localMessagesByChat[chatId] || [];
      const serverMessages = serverMessagesByChat[chatId] || [];

      // Simple merge - in production you'd want more sophisticated conflict resolution
      mergedMessagesByChat[chatId] = [...localMessages];

      // Add server messages that don't exist locally
      serverMessages.forEach((serverMsg) => {
        const exists = localMessages.some(
          (localMsg) =>
            localMsg.role === serverMsg.role &&
            localMsg.content === serverMsg.content
        );
        if (!exists) {
          mergedMessagesByChat[chatId].push(serverMsg);
        }
      });
    }

    window.context?.setState({ messagesByChat: mergedMessagesByChat });

    // Upload local-only messages
    for (const [chatId, messages] of Object.entries(localMessagesByChat)) {
      const serverMessages = serverMessagesByChat[chatId] || [];
      const localOnlyMessages = messages.filter(
        (localMsg) =>
          !serverMessages.some(
            (serverMsg) =>
              serverMsg.role === localMsg.role &&
              serverMsg.content === localMsg.content
          )
      );

      for (const message of localOnlyMessages) {
        await this.uploadMessage(chatId, message);
      }
    }
  }

  async syncArtifacts() {
    const { data: serverArtifacts, error } = await this.supabase
      .from("artifacts")
      .select("*")
      .eq("user_id", this.userId)
      .order("updated_at", { ascending: false });

    if (error) throw error;

    // Merge server artifacts with local artifacts
    const localArtifacts = [...(window.context?.getArtifacts() || [])];
    const mergedArtifacts = new Map();

    // Add local artifacts
    localArtifacts.forEach((artifact) =>
      mergedArtifacts.set(artifact.id, artifact)
    );

    // Add/update with server artifacts
    serverArtifacts.forEach((serverArtifact) => {
      const artifact = {
        id: serverArtifact.id,
        chatId: serverArtifact.chat_id,
        title: serverArtifact.title,
        type: serverArtifact.type,
        versions: serverArtifact.versions || [],
        updatedAt: serverArtifact.updated_at,
      };

      const existing = mergedArtifacts.get(artifact.id);
      if (
        !existing ||
        new Date(artifact.updatedAt) > new Date(existing.updatedAt || 0)
      ) {
        mergedArtifacts.set(artifact.id, artifact);
      }
    });

    const finalArtifacts = Array.from(mergedArtifacts.values());
    window.context?.setState({ artifacts: finalArtifacts });

    // Upload local-only artifacts to server
    const serverArtifactIds = new Set(serverArtifacts.map((a) => a.id));
    const localOnlyArtifacts = localArtifacts.filter(
      (artifact) => !serverArtifactIds.has(artifact.id)
    );

    for (const artifact of localOnlyArtifacts) {
      await this.uploadArtifact(artifact);
    }
  }

  // =================== Upload Functions ===================
  async uploadChat(chat) {
    if (!this.supabase || !this.userId) {
      this.queueOperation("uploadChat", chat);
      return;
    }

    try {
      const { error } = await this.supabase.from("chats").insert([
        {
          id: chat.id,
          user_id: this.userId,
          title: chat.title,
          description: chat.description || "",
          timestamp: chat.timestamp,
          endTime: chat.endTime,
        },
      ]);

      if (error) throw error;
      console.log("[SYNC] Chat uploaded:", chat.id);
    } catch (error) {
      console.error("[SYNC] Chat upload failed:", error);
      this.queueOperation("uploadChat", chat);
    }
  }

  async uploadMessage(chatId, message) {
    if (!this.supabase || !this.userId) {
      this.queueOperation("uploadMessage", { chatId, message });
      return;
    }
    try {
      const { error } = await this.supabase.from("messages").insert([
        {
          chat_id: chatId,
          user_id: this.userId,
          role: message.role,
          content: message.content,
          metadata: message.metadata || {},
<<<<<<< HEAD
=======
          message_id: message.message_id,
>>>>>>> be5b2eb5
        },
      ]);

      if (error) throw error;
      console.log("[SYNC] Message uploaded for chat:", chatId);
    } catch (error) {
      console.error("[SYNC] Message upload failed:", error);
      this.queueOperation("uploadMessage", { chatId, message });
    }
  }

  async uploadArtifact(artifact) {
    if (!this.supabase || !this.userId) {
      this.queueOperation("uploadArtifact", artifact);
      return;
    }

    try {
      const { error } = await this.supabase.from("artifacts").upsert([
        {
          id: artifact.id,
          user_id: this.userId,
          chat_id: artifact.chatId,
          title: artifact.title,
          type: artifact.type,
          versions: artifact.versions || [],
<<<<<<< HEAD
          slug: artifact.slug, // ✅ Include slug
          live_url: artifact.liveUrl,
=======
>>>>>>> be5b2eb5
        },
      ]);

      if (error) throw error;
      console.log("[SYNC] Artifact uploaded:", artifact.id);
    } catch (error) {
      console.error("[SYNC] Artifact upload failed:", error);
      this.queueOperation("uploadArtifact", artifact);
    }
  }

  // =================== Queue Management ===================
  queueOperation(operation, data) {
    this.syncQueue.push({ operation, data, timestamp: Date.now() });

    // Persist queue using memory module
    if (window.memory?.saveSyncQueue) {
      window.memory.saveSyncQueue(this.syncQueue);
    }
  }

  async processQueue() {
    if (this.syncQueue.length === 0) return;

    console.log(
      `[SYNC] Processing ${this.syncQueue.length} queued operations...`
    );

    const queue = [...this.syncQueue];
    this.syncQueue = [];

    for (const { operation, data } of queue) {
      try {
        switch (operation) {
          case "uploadChat":
            await this.uploadChat(data);
            break;
          case "uploadMessage":
            await this.uploadMessage(data.chatId, data.message);
            break;
          case "uploadArtifact":
            await this.uploadArtifact(data);
            break;
        }
      } catch (error) {
        console.error(`[SYNC] Queue operation ${operation} failed:`, error);
        // Re-queue failed operations
        this.queueOperation(operation, data);
      }
    }

    // Update persisted queue using memory module
    if (window.memory?.saveSyncQueue) {
      window.memory.saveSyncQueue(this.syncQueue);
    }
  }

  // =================== Online/Offline Handling ===================
  async handleOnline() {
    console.log("[SYNC] Back online");
    this.isOnline = true;

    if (this.isInitialized && this.supabase) {
      await this.setupRealtime();
      await this.processQueue();
      await this.performInitialSync();
    }
  }

  handleOffline() {
    console.log("[SYNC] Gone offline");
    this.isOnline = false;

    // Unsubscribe from real-time
    this.realtimeSubscriptions.forEach((subscription) => {
      subscription.unsubscribe();
    });
    this.realtimeSubscriptions.clear();
  }

  // =================== User Preferences Sync ===================
  async syncUserPreferences(preferences) {
    if (!this.supabase || !this.userId || !this.isOnline) {
      console.log(
        "[SYNC] Cannot sync preferences - offline or not initialized"
      );
      return false;
    }

    try {
      const { error } = await this.supabase
        .from("users")
        .update({ preferences })
        .eq("id", this.userId);

      if (error) throw error;
      console.log("[SYNC] User preferences synced to database");
      return true;
    } catch (error) {
      console.error("[SYNC] Failed to sync user preferences:", error);
      return false;
    }
  }

  getStatus() {
    return {
      isOnline: this.isOnline,
      isInitialized: this.isInitialized,
      hasSupabase: !!this.supabase,
      queueLength: this.syncQueue.length,
      userId: this.userId,
      sessionId: this.sessionId,
    };
  }
}

// =================== Global Instance ===================
const syncManager = new SupabaseSync();

// Auto-initialize when DOM is ready
if (document.readyState === "loading") {
  document.addEventListener("DOMContentLoaded", () => syncManager.init());
} else {
  syncManager.init();
}

// Export for global access
window.syncManager = syncManager;<|MERGE_RESOLUTION|>--- conflicted
+++ resolved
@@ -808,10 +808,7 @@
           role: message.role,
           content: message.content,
           metadata: message.metadata || {},
-<<<<<<< HEAD
-=======
           message_id: message.message_id,
->>>>>>> be5b2eb5
         },
       ]);
 
@@ -838,11 +835,8 @@
           title: artifact.title,
           type: artifact.type,
           versions: artifact.versions || [],
-<<<<<<< HEAD
           slug: artifact.slug, // ✅ Include slug
           live_url: artifact.liveUrl,
-=======
->>>>>>> be5b2eb5
         },
       ]);
 
@@ -969,5 +963,47 @@
   syncManager.init();
 }
 
+document.addEventListener("DOMContentLoaded", async () => {
+  // Wait until window.SUPABASE_CONFIG is available
+  while (!window.SUPABASE_CONFIG?.url || !window.SUPABASE_CONFIG?.key) {
+    await new Promise((r) => setTimeout(r, 100));
+  }
+
+  //fetching all the data of the user from database
+  try {
+    const [user, artifacts, chats, messages] = await Promise.all([
+      getUserData(),
+      getUserArtifacts(),
+      getUserChats(),
+      getUserMessages(),
+    ]);
+
+    const messagesByChat = messages.reduce((acc, message) => {
+      const chatId = message.chat_id;
+      acc[chatId] = acc[chatId] || [];
+      acc[chatId].push(message);
+      return acc;
+    }, {});
+
+    //data stored to the local
+    localStorage.setItem("bike_user_data", JSON.stringify({ user }));
+    localStorage.setItem("userPreferences", JSON.stringify(user.preferences));
+    localStorage.setItem("userId", user?.id || "");
+    localStorage.setItem("artifacts", JSON.stringify(artifacts));
+    localStorage.setItem("chats", JSON.stringify(chats));
+    localStorage.setItem("messagesByChat", JSON.stringify(messagesByChat));
+
+    //the last chat from the db will be the active chat
+    const lastChat = chats[chats.length - 1];
+    if (lastChat?.id) {
+      localStorage.setItem("activeChatId", lastChat.id.toString());
+    }
+
+    console.log("[MEMORY] LocalStorage updated with user session data.");
+  } catch (err) {
+    console.error("[MEMORY] Failed to fetch and store data:", err);
+  }
+});
+
 // Export for global access
 window.syncManager = syncManager;