--- conflicted
+++ resolved
@@ -103,7 +103,8 @@
   'chat.create': {
     id: 'chat.create',
     name: 'Create New Chat',
-    description: 'Create a new chat conversation with optional custom title, description, and duration',
+    description:
+      'Create a new chat conversation with optional custom title, description, and duration',
     category: ACTION_CATEGORIES.CHAT,
     requiredParams: [],
     optionalParams: ['timestamp', 'title', 'description', 'endTime'],
@@ -112,67 +113,65 @@
       maxChats: 50,
       defaultTitle: 'New Chat',
     }),
-<<<<<<< HEAD
-    handler: (params = {}) => {
-      const { timestamp, title } = params;
-      const chatId = window.context.createNewChat(timestamp, title);
-      const chatTitle =
-        title && typeof title === 'string' && title.trim() ? title.trim() : 'New Chat';
-
-=======
     handler: async (params = {}) => {
       const { timestamp, title, description, endTime } = params;
-      
+
       // Create new chat logic moved from context
       window.context?.setState({
         activeVersionIdxByArtifact: {},
         messages: [],
         activeMessageIndex: -1,
-        activeView: null
+        activeView: null,
       });
-      
+
       const id = Date.now().toString();
-      const chatTitle = title && typeof title === 'string' && title.trim() ? title.trim() : "New Chat";
-      const chatDescription = description && typeof description === 'string' && description.trim() ? description.trim() : "";
-      const chatTimestamp = timestamp ? new Date(timestamp).toISOString() : new Date().toISOString();
-      const chat = { id, title: chatTitle, description: chatDescription, timestamp: chatTimestamp };
-      
+      const chatTitle =
+        title && typeof title === 'string' && title.trim() ? title.trim() : 'New Chat';
+      const chatDescription =
+        description && typeof description === 'string' && description.trim()
+          ? description.trim()
+          : '';
+      const chatTimestamp = timestamp
+        ? new Date(timestamp).toISOString()
+        : new Date().toISOString();
+      const chat = {
+        id,
+        title: chatTitle,
+        description: chatDescription,
+        timestamp: chatTimestamp,
+      };
+
       if (endTime) {
         chat.endTime = new Date(endTime).toISOString();
       }
-      
+
       const currentChats = window.context?.getChats() || [];
       const currentMessagesByChat = window.context?.getMessagesByChat() || {};
-      
+
       window.context?.setState({
         chats: [...currentChats, chat],
-        messagesByChat: { ...currentMessagesByChat, [id]: [] }
+        messagesByChat: { ...currentMessagesByChat, [id]: [] },
       });
       window.memory?.saveAll();
-      
+
       // Switch to the new chat
       await window.actions.executeAction('chat.switch', { chatId: id });
-      
->>>>>>> 1317f7f2
+
       return createStandardizedResult(
         'chat.create',
         'Create New Chat',
         true,
-<<<<<<< HEAD
         {
-          chatId,
+          chatId: id,
           chatTitle,
-=======
-        { 
-          chatId: id, 
-          chatTitle,
-          chatDescription, 
->>>>>>> 1317f7f2
+          chatDescription,
           action: 'Created new chat',
           type: 'chat',
         },
         null,
-        `Created new chat "${chatTitle}"${chatDescription ? ` with description "${chatDescription}"` : ''} with ID ${id}`
+        `Created new chat "${chatTitle}"${
+          chatDescription ? ` with description "${chatDescription}"` : ''
+        } with ID ${id}`
       );
     },
   },
@@ -185,17 +184,13 @@
     requiredParams: ['chatId'],
     optionalParams: [],
     availableData: () => ({
-<<<<<<< HEAD
       availableChats: (window.context?.getChats() || []).map((c) => ({
         id: c.id,
         title: c.title,
+        description: c.description || '',
         timestamp: c.timestamp,
       })),
       currentChatId: window.context?.getActiveChatId(),
-=======
-      availableChats: (window.context?.getChats() || []).map(c => ({ id: c.id, title: c.title, description: c.description || '', timestamp: c.timestamp })),
-      currentChatId: window.context?.getActiveChatId()
->>>>>>> 1317f7f2
     }),
     handler: async (params) => {
       const { chatId } = params;
@@ -214,23 +209,25 @@
       if (window.context?.getActiveChatId()) {
         window.memory?.saveActiveView(window.context?.getActiveView() || null);
       }
-      
+
       // Reset app state for chat
       window.context?.setState({
         activeVersionIdxByArtifact: {},
         messages: [],
         activeMessageIndex: -1,
-        activeView: null
+        activeView: null,
       });
-      
+
       window.context?.setActiveChat(chatId);
-      
+
       const restoredView = window.memory?.loadActiveView();
       if (restoredView) {
         // Validate the restored view
         if (restoredView.type === 'artifact' && restoredView.data.artifactId) {
           const artifacts = window.context?.getArtifacts() || [];
-          const artifact = artifacts.find(a => a.id === restoredView.data.artifactId && a.chatId === chatId);
+          const artifact = artifacts.find(
+            (a) => a.id === restoredView.data.artifactId && a.chatId === chatId
+          );
           if (artifact) {
             window.context?.setState({ activeView: restoredView });
           } else {
@@ -245,10 +242,10 @@
       } else {
         window.context?.setState({ activeView: null });
       }
-      
+
       window.context?.clearUI();
       window.context?.loadChat();
-      
+
       const messagesByChat = window.context?.getMessagesByChat() || {};
       const messages = messagesByChat[chatId] || [];
       if (messages.length === 0) {
@@ -258,12 +255,12 @@
           window.inputModule.show();
         }
       }
-      
+
       // Render the current view (memory if activeView is null)
       if (window.views?.renderCurrentView) {
         window.views.renderCurrentView(false); // No transition when switching chats
       }
-      
+
       return createStandardizedResult(
         'chat.switch',
         'Switch Chat',
@@ -337,17 +334,13 @@
       return {
         currentChatId: activeChatId,
         currentChatTitle: currentChat?.title || 'Unknown',
-<<<<<<< HEAD
         availableChats: chats.map((c) => ({
           id: c.id,
           title: c.title,
+          description: c.description || '',
           timestamp: c.timestamp,
         })),
         totalChats: chats.length,
-=======
-        availableChats: chats.map(c => ({ id: c.id, title: c.title, description: c.description || '', timestamp: c.timestamp })),
-        totalChats: chats.length
->>>>>>> 1317f7f2
       };
     },
     handler: (params) => {
@@ -417,50 +410,44 @@
           `Chat title is already "${trimmedTitle}"`
         );
       }
-<<<<<<< HEAD
-
-      // Perform the rename
-      if (!window.context?.renameChat) {
-=======
-      
+
       // Update the chat directly
       try {
         const chats = window.context?.getChats() || [];
-        const chatIndex = chats.findIndex(c => c.id === targetChatId);
-        
+        const chatIndex = chats.findIndex((c) => c.id === targetChatId);
+
         const updatedChats = [...chats];
         updatedChats[chatIndex] = {
           ...updatedChats[chatIndex],
-          title: trimmedTitle
+          title: trimmedTitle,
         };
-        
+
         // Update state
         window.context?.setState({ chats: updatedChats });
-        
+
         // Persist changes
         window.memory?.saveAll();
-        
+
         // Re-render views to reflect the change
         if (window.views?.renderCurrentView) {
           window.views.renderCurrentView();
         }
-        
+
         return createStandardizedResult(
           'chat.rename',
           'Rename Chat',
           true,
-          { 
+          {
             chatId: targetChatId,
             oldTitle,
             newTitle: trimmedTitle,
             action: 'Renamed chat',
-            type: 'chat'
+            type: 'chat',
           },
           null,
           `Renamed chat from "${oldTitle}" to "${trimmedTitle}"`
         );
       } catch (error) {
->>>>>>> 1317f7f2
         return createStandardizedResult(
           'chat.rename',
           'Rename Chat',
@@ -470,12 +457,7 @@
           `Failed to rename chat: ${error.message}`
         );
       }
-<<<<<<< HEAD
-
-      const success = window.context.renameChat(targetChatId, trimmedTitle);
-      if (success) {
-=======
-    }
+    },
   },
 
   'chat.setDescription': {
@@ -488,22 +470,26 @@
     availableData: () => {
       const activeChatId = window.context?.getActiveChatId();
       const chats = window.context?.getChats() || [];
-      const currentChat = chats.find(c => c.id === activeChatId);
-      
+      const currentChat = chats.find((c) => c.id === activeChatId);
+
       return {
         currentChatId: activeChatId,
         currentChatTitle: currentChat?.title || 'Unknown',
         currentChatDescription: currentChat?.description || '',
-        availableChats: chats.map(c => ({ id: c.id, title: c.title, description: c.description || '', timestamp: c.timestamp })),
-        totalChats: chats.length
+        availableChats: chats.map((c) => ({
+          id: c.id,
+          title: c.title,
+          description: c.description || '',
+          timestamp: c.timestamp,
+        })),
+        totalChats: chats.length,
       };
     },
     handler: (params) => {
       const { description, chatId = null } = params;
-      
+
       // Validate description (allow empty string to clear description)
       if (description !== null && typeof description !== 'string') {
->>>>>>> 1317f7f2
         return createStandardizedResult(
           'chat.setDescription',
           'Set Chat Description',
@@ -513,9 +499,9 @@
           'Description must be a string or null'
         );
       }
-      
-      const trimmedDescription = description ? description.trim() : "";
-      
+
+      const trimmedDescription = description ? description.trim() : '';
+
       // Use provided chatId or current active chat
       const targetChatId = chatId || window.context?.getActiveChatId();
       if (!targetChatId) {
@@ -528,10 +514,10 @@
           'No chat to update - provide chatId or ensure there is an active chat'
         );
       }
-      
+
       // Find the chat
       const chats = window.context?.getChats() || [];
-      const chat = chats.find(c => c.id === targetChatId);
+      const chat = chats.find((c) => c.id === targetChatId);
       if (!chat) {
         return createStandardizedResult(
           'chat.setDescription',
@@ -542,9 +528,9 @@
           `Chat ${targetChatId} does not exist`
         );
       }
-      
-      const oldDescription = chat.description || "";
-      
+
+      const oldDescription = chat.description || '';
+
       // Check if the description is actually different
       if (oldDescription === trimmedDescription) {
         return createStandardizedResult(
@@ -556,52 +542,45 @@
           `Chat description is already "${trimmedDescription}"`
         );
       }
-      
+
       // Update the chat directly
       try {
         const chats = window.context?.getChats() || [];
-        const chatIndex = chats.findIndex(c => c.id === targetChatId);
-        
+        const chatIndex = chats.findIndex((c) => c.id === targetChatId);
+
         const updatedChats = [...chats];
         updatedChats[chatIndex] = {
           ...updatedChats[chatIndex],
-          description: trimmedDescription
+          description: trimmedDescription,
         };
-        
+
         // Update state
         window.context?.setState({ chats: updatedChats });
-        
+
         // Persist changes
         window.memory?.saveAll();
-        
+
         // Re-render views to reflect the change
         if (window.views?.renderCurrentView) {
           window.views.renderCurrentView();
         }
-        
+
         return createStandardizedResult(
           'chat.setDescription',
           'Set Chat Description',
           true,
           {
             chatId: targetChatId,
-<<<<<<< HEAD
-            oldTitle,
-            newTitle: trimmedTitle,
-            action: 'Renamed chat',
-            type: 'chat',
-=======
             chatTitle: chat.title,
             oldDescription,
             newDescription: trimmedDescription,
             action: 'Set chat description',
-            type: 'chat'
->>>>>>> 1317f7f2
+            type: 'chat',
           },
           null,
-          trimmedDescription ? 
-            `Set chat "${chat.title}" description to "${trimmedDescription}"` :
-            `Cleared chat "${chat.title}" description`
+          trimmedDescription
+            ? `Set chat "${chat.title}" description to "${trimmedDescription}"`
+            : `Cleared chat "${chat.title}" description`
         );
       } catch (error) {
         return createStandardizedResult(
@@ -613,7 +592,7 @@
           `Failed to set chat description: ${error.message}`
         );
       }
-    }
+    },
   },
 
   'chat.schedule': {
@@ -626,11 +605,11 @@
     availableData: () => ({
       totalChats: window.context?.getChats().length || 0,
       maxChats: 50,
-      defaultTitle: 'Scheduled Chat'
+      defaultTitle: 'Scheduled Chat',
     }),
     handler: async (params = {}) => {
       const { startTime, endTime, title, description } = params;
-      
+
       // Validate required parameters
       if (!startTime || !endTime) {
         return createStandardizedResult(
@@ -642,11 +621,11 @@
           'Both startTime and endTime must be provided'
         );
       }
-      
+
       // Parse and validate times
       const start = new Date(startTime);
       const end = new Date(endTime);
-      
+
       if (isNaN(start) || isNaN(end)) {
         return createStandardizedResult(
           'chat.schedule',
@@ -657,7 +636,7 @@
           'startTime and endTime must be valid ISO date strings'
         );
       }
-      
+
       if (end <= start) {
         return createStandardizedResult(
           'chat.schedule',
@@ -668,40 +647,45 @@
           'The end time must be later than the start time'
         );
       }
-      
+
       // Calculate duration for display
-      const durationText = window.chatView?.formatDuration?.(start, end) || 
+      const durationText =
+        window.chatView?.formatDuration?.(start, end) ||
         (() => {
           const durationMs = end - start;
           const durationHours = Math.floor(durationMs / (1000 * 60 * 60));
           const durationMinutes = Math.floor((durationMs % (1000 * 60 * 60)) / (1000 * 60));
-          return durationHours > 0 ? `${durationHours}h ${durationMinutes}m` : `${durationMinutes}m`;
+          return durationHours > 0
+            ? `${durationHours}h ${durationMinutes}m`
+            : `${durationMinutes}m`;
         })();
-      
+
       // Create the scheduled chat
       const result = await window.actions.executeAction('chat.create', {
         timestamp: start.toISOString(),
         endTime: end.toISOString(),
         title: title || 'Scheduled Chat',
-        description: description || ''
+        description: description || '',
       });
-      
+
       if (result.success) {
         return createStandardizedResult(
           'chat.schedule',
           'Schedule Chat',
           true,
-          { 
+          {
             chatId: result.result.chatId,
             chatTitle: result.result.chatTitle,
             startTime: start.toISOString(),
             endTime: end.toISOString(),
             duration: durationText,
             action: 'Scheduled new chat',
-            type: 'chat'
+            type: 'chat',
           },
           null,
-          `Scheduled chat "${result.result.chatTitle}" for ${start.toLocaleString()} - ${end.toLocaleString()} (${durationText})`
+          `Scheduled chat "${
+            result.result.chatTitle
+          }" for ${start.toLocaleString()} - ${end.toLocaleString()} (${durationText})`
         );
       } else {
         return createStandardizedResult(
@@ -786,57 +770,40 @@
 
       // Perform the deletion - logic moved from context
       try {
-<<<<<<< HEAD
-        const success = window.context.deleteChat(chatId);
-        if (success) {
-          return createStandardizedResult(
-            'chat.delete',
-            'Delete Chat',
-            true,
-            {
-              chatId,
-              chatTitle: chat.title,
-              deletedMessageCount: messages.length,
-              deletedArtifactCount: artifacts.length,
-              action: 'Deleted chat',
-              type: 'chat',
-            },
-            null,
-            `Deleted chat "${chat.title}" with ${messages.length} messages and ${artifacts.length} artifacts`
-          );
-=======
         console.log(`[ACTIONS] Deleting chat "${chat.title}" (${chatId})`);
 
         // 1. Remove chat from chats array
-        const updatedChats = chats.filter(c => c.id !== chatId);
-        
+        const updatedChats = chats.filter((c) => c.id !== chatId);
+
         // 2. Remove all messages for this chat
         const currentMessagesByChat = window.context?.getMessagesByChat() || {};
         const updatedMessagesByChat = { ...currentMessagesByChat };
         delete updatedMessagesByChat[chatId];
-        
+
         // 3. Remove all artifacts for this chat
         const currentArtifacts = window.context?.getArtifacts() || [];
-        const updatedArtifacts = currentArtifacts.filter(a => a.chatId !== chatId);
+        const updatedArtifacts = currentArtifacts.filter((a) => a.chatId !== chatId);
         const deletedArtifactCount = currentArtifacts.length - updatedArtifacts.length;
-        
+
         // 4. Clear action history for this chat
         window.actions?.clearActionHistory?.(chatId);
-        
+
         // 5. Update state
         window.context?.setState({
           chats: updatedChats,
           messagesByChat: updatedMessagesByChat,
-          artifacts: updatedArtifacts
+          artifacts: updatedArtifacts,
         });
-        
+
         // 6. Handle active chat switching
         let newActiveChatId = null;
         if (window.context?.getActiveChatId() === chatId) {
           // Switch to the most recent chat or create a new one
           if (updatedChats.length > 0) {
             // Find the most recent chat by timestamp
-            const sortedChats = updatedChats.sort((a, b) => new Date(b.timestamp) - new Date(a.timestamp));
+            const sortedChats = updatedChats.sort(
+              (a, b) => new Date(b.timestamp) - new Date(a.timestamp)
+            );
             newActiveChatId = sortedChats[0].id;
             console.log(`[ACTIONS] Switching to most recent chat: ${newActiveChatId}`);
           } else {
@@ -847,27 +814,28 @@
               'chat.delete',
               'Delete Chat',
               true,
-              { 
+              {
                 chatId,
                 chatTitle: chat.title,
                 deletedMessageCount: messages.length,
                 deletedArtifactCount,
                 action: 'Deleted chat and created new one',
-                type: 'chat'
+                type: 'chat',
               },
               null,
               `Deleted chat "${chat.title}" and created new chat (last one deleted)`
             );
           }
         }
-        
+
         // 7. Persist changes
         window.memory?.saveAll();
-        
+
         // 8. Switch to new active chat if needed
         if (newActiveChatId) {
-          await window.actions.executeAction('chat.switch', { chatId: newActiveChatId });
->>>>>>> 1317f7f2
+          await window.actions.executeAction('chat.switch', {
+            chatId: newActiveChatId,
+          });
         } else {
           // If no chat to switch to, make sure view is updated
           window.context?.setState({ activeView: null });
@@ -875,20 +843,22 @@
             window.views.renderCurrentView();
           }
         }
-        
-        console.log(`[ACTIONS] Successfully deleted chat "${chat.title}" and ${deletedArtifactCount} artifacts`);
-        
+
+        console.log(
+          `[ACTIONS] Successfully deleted chat "${chat.title}" and ${deletedArtifactCount} artifacts`
+        );
+
         return createStandardizedResult(
           'chat.delete',
           'Delete Chat',
           true,
-          { 
+          {
             chatId,
             chatTitle: chat.title,
             deletedMessageCount: messages.length,
             deletedArtifactCount,
             action: 'Deleted chat',
-            type: 'chat'
+            type: 'chat',
           },
           null,
           `Deleted chat "${chat.title}" with ${messages.length} messages and ${deletedArtifactCount} artifacts`
@@ -1880,8 +1850,6 @@
   };
 }
 
-
-
 // =================== Export API ===================
 
 window.actions = {
