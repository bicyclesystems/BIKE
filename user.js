--- conflicted
+++ resolved
@@ -8,13 +8,10 @@
 class SessionManager {
   constructor() {
     this.SESSION_KEYS = {
-<<<<<<< HEAD
       LOGIN_PROCESS: 'bike_process_triggered',
       GUEST_PROCESS: 'bike_guest_process_triggered',
       LOGIN_TIME: 'bike_login_time',
-=======
-      LOGIN_PROCESS: 'bike_process_triggered'
->>>>>>> 1317f7f2
+      LOGIN_PROCESS: 'bike_process_triggered',
     };
   }
 
@@ -72,7 +69,6 @@
     return true;
   }
 
-<<<<<<< HEAD
   async handleGuestMode() {
     // For guest mode, always trigger the process on every refresh
     // Context initialization already created a fresh session with new chat
@@ -86,15 +82,10 @@
     await this.triggerProcess('guest mode', 0);
     return true;
   }
-=======
-
->>>>>>> 1317f7f2
 
   handleLogout() {
     this.clearAllFlags();
   }
-
-
 }
 
 // Create global session manager instance
@@ -103,6 +94,7 @@
 
 // =================== Session Helpers ===================
 async function getCurrentSession() {
+  if (!supabase) throw new Error('Supabase client is not initialized');
   const {
     data: { session },
   } = await supabase.auth.getSession();
@@ -332,22 +324,22 @@
   const intro = window.utils.createElementWithClass('div', '');
   intro.id = 'intro';
   intro.style.cssText = INTRO_STYLES;
-  
+
   // Add click handler to dismiss intro screen
   intro.addEventListener('click', () => {
     removeIntroScreen();
   });
-  
+
   // Add subtle cursor hint
   intro.style.cursor = 'pointer';
-  
+
   // Auto-dismiss after 5 seconds for better UX
   setTimeout(() => {
     if (document.getElementById('intro')) {
       removeIntroScreen();
     }
   }, 5000);
-  
+
   document.body.appendChild(intro);
 }
 
@@ -380,13 +372,8 @@
   if (window.context.getActiveChatId()) {
     window.context.loadChat();
   }
-<<<<<<< HEAD
 
   window.views.renderCurrentView();
-=======
-  
-  window.views.renderCurrentView(false); // No transition during initialization
->>>>>>> 1317f7f2
 }
 
 // =================== Authenticated State Handler ===================
@@ -398,20 +385,14 @@
   await storeUserAndSession(userSession);
   // Start smart session monitoring for authenticated users
   startSessionMonitoring();
-<<<<<<< HEAD
 
   // Show welcome view if no active view is set
-=======
-  
-  // Show memory view if no active view is set
->>>>>>> 1317f7f2
   const currentView = window.context.getActiveView();
   if (window.context?.setActiveView && !currentView) {
     window.context.setActiveView('memory', {}, { withTransition: false });
   }
 
   initializeMainApp();
-<<<<<<< HEAD
 
   // Handle process triggering
   if (shouldTriggerProcess) {
@@ -420,11 +401,6 @@
     console.log('[AUTH] Session restored - skipping auto-process');
     window.sessionManager.handleSessionRestore();
   }
-=======
-  
-  // Skip auto-processing on login - let user initiate manually
-  console.log('[AUTH] Authentication complete - user can initiate processing manually');
->>>>>>> 1317f7f2
 }
 
 // =================== Sync Integration ===================
@@ -472,7 +448,6 @@
       userPreferences: {},
     });
   }
-<<<<<<< HEAD
 
   removeIntroScreen();
   toggleUI(true);
@@ -484,19 +459,6 @@
 
   // Auto-trigger process for guest mode
   window.sessionManager.handleGuestMode();
-=======
-  
-  // Keep intro screen visible for unauthenticated users
-  // removeIntroScreen(); // Don't remove intro screen immediately
-  toggleUI(true); // Enable UI so users can interact
-  
-  // Create chat BEFORE setting memory view to ensure active chat exists
-  window.actions.executeAction('chat.create', {});
-  window.context.setActiveView('memory', {}, { withTransition: false });
-  window.views.renderCurrentView(false); // No transition during initialization
-  
-  // Auto-processing for guest mode removed - users must initiate processing manually
->>>>>>> 1317f7f2
 }
 
 // Track auth state to detect fresh logins
@@ -504,15 +466,11 @@
 
 async function updateAuthState(session, forceNewLogin = false) {
   const isLoggedIn = !!session;
-<<<<<<< HEAD
   const wasLoggedIn = lastAuthState;
 
   const isNewLogin = forceNewLogin || (!wasLoggedIn && isLoggedIn);
   const shouldTriggerProcess = isNewLogin && !window.sessionManager.hasTriggeredLogin();
 
-=======
-  
->>>>>>> 1317f7f2
   if (isLoggedIn) {
     await handleAuthenticatedState();
   } else {
